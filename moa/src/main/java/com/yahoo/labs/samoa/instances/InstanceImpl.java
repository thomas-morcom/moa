--- conflicted
+++ resolved
@@ -125,7 +125,6 @@
     public Attribute attribute(int instAttIndex) {
         return this.instanceHeader.attribute(instAttIndex);
     }
-
     /**
      * Delete attribute at.
      *
@@ -133,12 +132,7 @@
      */
     @Override
     public void deleteAttributeAt(int i) {
-<<<<<<< HEAD
         throw new UnsupportedOperationException("Not yet implemented");
-=======
-        //throw new UnsupportedOperationException("Not yet implemented");
-        this.instanceData.deleteAttributeAt(i);
->>>>>>> b99f4573
     }
 
     /**
@@ -158,7 +152,7 @@
      */
     @Override
     public int numAttributes() {
-        return this.instanceData.numAttributes();
+        return this.instanceHeader.numAttributes();
     }
 
     /**
